import dataclasses
<<<<<<< HEAD
from typing import Annotated, Literal, Optional, Union
=======
from typing import Annotated, Dict, List, Optional, Type
>>>>>>> 2a1a2c69

import rich
import torch
import typer

from maestro.trainer.common.utils.metrics import BaseMetric, MeanAveragePrecisionMetric
from maestro.trainer.models.paligemma.checkpoints import (
    DEFAULT_PALIGEMMA_MODEL_ID,
<<<<<<< HEAD
    DEFAULT_PALIGEMMA_MODEL_REVISION, 
    DEVICE,
)
from maestro.trainer.common.peft import LoraInitLiteral
=======
    DEFAULT_PALIGEMMA_MODEL_REVISION,
    DEVICE,
)
>>>>>>> 2a1a2c69
from maestro.trainer.models.paligemma.core import TrainingConfiguration
from maestro.trainer.models.paligemma.core import evaluate as paligemma_evaluate
from maestro.trainer.models.paligemma.core import train as paligemma_train

paligemma_app = typer.Typer(help="Fine-tune and evaluate PaliGemma model")


METRIC_CLASSES: dict[str, type[BaseMetric]] = {
    "mean_average_precision": MeanAveragePrecisionMetric,
}


def parse_metrics(metrics: list[str]) -> list[BaseMetric]:
    metric_objects = []
    for metric_name in metrics:
        metric_class = METRIC_CLASSES.get(metric_name.lower())
        if metric_class:
            metric_objects.append(metric_class())
        else:
            raise ValueError(f"Unsupported metric: {metric_name}")
    return metric_objects


@paligemma_app.command(
    help="Train PaliGemma model", context_settings={"allow_extra_args": True, "ignore_unknown_options": True}
)
def train(
    dataset: Annotated[
        str,
        typer.Option("--dataset", help="Path to the dataset used for training"),
    ],
    model_id: Annotated[
        str,
        typer.Option("--model_id", help="Identifier for the Florence-2 model"),
    ] = DEFAULT_PALIGEMMA_MODEL_ID,
    revision: Annotated[
        str,
        typer.Option("--revision", help="Revision of the model to use"),
    ] = DEFAULT_PALIGEMMA_MODEL_REVISION,
    device: Annotated[
        str,
        typer.Option("--device", help="Device to use for training"),
    ] = DEVICE,
    cache_dir: Annotated[
        Optional[str],
        typer.Option("--cache_dir", help="Directory to cache the model"),
    ] = None,
    epochs: Annotated[
        int,
        typer.Option("--epochs", help="Number of training epochs"),
    ] = 10,
    optimizer: Annotated[
        Literal["sgd", "adamw", "adam"],
        typer.Option("--optimizer", help="Optimizer to use for training"),
    ] = "adamw",
    lr: Annotated[
        float,
        typer.Option("--lr", help="Learning rate for the optimizer"),
    ] = 1e-5,
    lr_scheduler: Annotated[
        Literal["linear", "cosine", "polynomial"],
        typer.Option("--lr_scheduler", help="Learning rate scheduler"),
    ] = "linear",
    batch_size: Annotated[
        int,
        typer.Option("--batch_size", help="Batch size for training"),
    ] = 4,
    val_batch_size: Annotated[
        Optional[int],
        typer.Option("--val_batch_size", help="Batch size for validation"),
    ] = None,
    num_workers: Annotated[
        int,
        typer.Option("--num_workers", help="Number of workers for data loading"),
    ] = 0,
    val_num_workers: Annotated[
        Optional[int],
        typer.Option("--val_num_workers", help="Number of workers for validation data loading"),
    ] = None,
    lora_r: Annotated[
        int,
        typer.Option("--lora_r", help="Rank of the LoRA update matrices"),
    ] = 8,
    lora_alpha: Annotated[
        int,
        typer.Option("--lora_alpha", help="Scaling factor for the LoRA update"),
    ] = 8,
    lora_dropout: Annotated[
        float,
        typer.Option("--lora_dropout", help="Dropout probability for LoRA layers"),
    ] = 0.05,
    bias: Annotated[
        Literal["none", "all", "lora_only"],
        typer.Option("--bias", help="Which bias to train"),
    ] = "none",
    use_rslora: Annotated[
        bool,
        typer.Option("--use_rslora/--no_use_rslora", help="Whether to use RSLoRA"),
    ] = True,
    init_lora_weights: Annotated[
        Union[bool, LoraInitLiteral],
        typer.Option("--init_lora_weights", help="How to initialize LoRA weights"),
    ] = "gaussian",
    output_dir: Annotated[
        str,
        typer.Option("--output_dir", help="Directory to save output files"),
    ] = "./training/florence-2",
    metrics: Annotated[
        list[str],
        typer.Option("--metrics", help="list of metrics to track during training"),
    ] = [],
) -> None:
    metric_objects = parse_metrics(metrics)
    config = TrainingConfiguration(
        dataset=dataset,
        model_id=model_id,
        revision=revision,
        device=torch.device(device),
        cache_dir=cache_dir,
        epochs=epochs,
        optimizer=optimizer,
        lr=lr,
        lr_scheduler=lr_scheduler,
        batch_size=batch_size,
        val_batch_size=val_batch_size,
        num_workers=num_workers,
        val_num_workers=val_num_workers,
        lora_r=lora_r,
        lora_alpha=lora_alpha,
        lora_dropout=lora_dropout,
        bias=bias,
        use_rslora=use_rslora,
        init_lora_weights=init_lora_weights,
        output_dir=output_dir,
        metrics=metric_objects,
    )
    typer.echo(typer.style(text="Training configuration", fg=typer.colors.BRIGHT_GREEN, bold=True))
    rich.print(dataclasses.asdict(config))
    paligemma_train(config=config)


@paligemma_app.command(help="Evaluate PaliGemma model")
def evaluate(
    dataset: Annotated[
        str,
        typer.Option("--dataset", help="Path to the dataset used for evaluation"),
    ],
    model_id: Annotated[
        str,
        typer.Option("--model_id", help="Identifier for the PaliGemma model"),
    ] = DEFAULT_PALIGEMMA_MODEL_ID,
    revision: Annotated[
        str,
        typer.Option("--revision", help="Revision of the model to use"),
    ] = DEFAULT_PALIGEMMA_MODEL_REVISION,
    device: Annotated[
        str,
        typer.Option("--device", help="Device to use for evaluation"),
    ] = DEVICE,
    cache_dir: Annotated[
        Optional[str],
        typer.Option("--cache_dir", help="Directory to cache the model"),
    ] = None,
    batch_size: Annotated[
        int,
        typer.Option("--batch_size", help="Batch size for evaluation"),
    ] = 4,
    num_workers: Annotated[
        int,
        typer.Option("--num_workers", help="Number of workers for data loading"),
    ] = 0,
    val_num_workers: Annotated[
        Optional[int],
        typer.Option("--val_num_workers", help="Number of workers for validation data loading"),
    ] = None,
    output_dir: Annotated[
        str,
        typer.Option("--output_dir", help="Directory to save output files"),
    ] = "./evaluation/paligemma",
    metrics: Annotated[
        list[str],
        typer.Option("--metrics", help="list of metrics to track during evaluation"),
    ] = [],
) -> None:
    metric_objects = parse_metrics(metrics)
    config = TrainingConfiguration(
        dataset=dataset,
        model_id=model_id,
        revision=revision,
        device=torch.device(device),
        cache_dir=cache_dir,
        batch_size=batch_size,
        num_workers=num_workers,
        val_num_workers=val_num_workers,
        output_dir=output_dir,
        metrics=metric_objects,
    )
    typer.echo(typer.style(text="Evaluation configuration", fg=typer.colors.BRIGHT_GREEN, bold=True))
    rich.print(dataclasses.asdict(config))
    paligemma_evaluate(config=config)<|MERGE_RESOLUTION|>--- conflicted
+++ resolved
@@ -1,9 +1,5 @@
 import dataclasses
-<<<<<<< HEAD
-from typing import Annotated, Literal, Optional, Union
-=======
 from typing import Annotated, Dict, List, Optional, Type
->>>>>>> 2a1a2c69
 
 import rich
 import torch
@@ -12,16 +8,10 @@
 from maestro.trainer.common.utils.metrics import BaseMetric, MeanAveragePrecisionMetric
 from maestro.trainer.models.paligemma.checkpoints import (
     DEFAULT_PALIGEMMA_MODEL_ID,
-<<<<<<< HEAD
     DEFAULT_PALIGEMMA_MODEL_REVISION, 
     DEVICE,
 )
 from maestro.trainer.common.peft import LoraInitLiteral
-=======
-    DEFAULT_PALIGEMMA_MODEL_REVISION,
-    DEVICE,
-)
->>>>>>> 2a1a2c69
 from maestro.trainer.models.paligemma.core import TrainingConfiguration
 from maestro.trainer.models.paligemma.core import evaluate as paligemma_evaluate
 from maestro.trainer.models.paligemma.core import train as paligemma_train
